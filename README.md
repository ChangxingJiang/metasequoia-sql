# metasequoia-sql

SQL 语法解析器，包含词法树解析（`lexical` 模块）、语法树解析（`core` 模块）和语法树分析（`analyzer` 模块）功能。

自 0.6.0 版本起，对外暴露的 API 将支持向前兼容。

## 安装方法

```bash
pip install metasequoia-sql
```

## 使用方法

### 词法树解析

将 SQL 语句解析为一个抽象词法树节点的列表：

```python
from metasequoia_sql import FSMMachine
FSMMachine.parse("your sql")
```

### 语法树解析

将 SQL 语句解析为一个抽象语法树，支持一次性解析多个 SQL 语句，支持解析 SQL 语句中的某个语法元素：

```python
from metasequoia_sql import *

statements = SQLParser.parse_statements("your sql file")
```

### 语法树分析：数据血缘分析

分析 INSERT 语句的数据血缘。数据血缘分析需要依赖元数据，所以需要根据你的数据源继承 `CreateTableStatementGetter` 类并提供给数据血缘分析器。

```python
from metasequoia_sql import *
from metasequoia_sql.analyzer import CreateTableStatementGetter
from metasequoia_sql.analyzer.data_linage.table_lineage_analyzer import TableLineageAnalyzer

<<<<<<< HEAD
statement = SQLParser.parse_create_table_statement("your sql")
```

### 提交前自检

pylint 检查：在 Pull Request 时会自动执行检查。

```bash
pylint --max-line-length=120 metasequoia_sql
=======
table_lineage_analyzer = TableLineageAnalyzer(CreateTableStatementGetter(...))
for statement in SQLParser.parse_statements("your sql file"):
    if isinstance(statement, ASTInsertSelectStatement):
        result = table_lineage_analyzer.get_insert_table_lineage(statement)
>>>>>>> e67288b7
```

单元测试覆盖率检查：

```bash
# 将 metasequoia-sql 文件夹添加到 PYTHONPATH，并在 metasequoia-sql 文件夹下执行
coverage run .\scripts\tests\test_main.py
coverage report  # 生成文字报告
coverage html  # 生成 HTML 报告
```

## 实现原理

将词法分析与句法分析分离，先对解析 SQL 语句生成抽象词法树，然后解析抽象词法树生成抽象语法树。

在词法分析中，使用有限状态自动机进行解析。

在语法分析中，根据语法结构确定可能得元素类型后进行解析。

## 参与贡献

### 已知问题

- MySQL 中，使用连续的 `!` 符号的场景

<!--参考文档：https://www.alibabacloud.com/help/zh/maxcompute/user-guide/insert-or-update-data-into-a-table-or-a-static-partition?spm=a2c63.p38356.0.0.637d7109wr3nC3 -->

### 提交前自检

pylint 检查：在 Pull Request 时会自动执行检查。

```bash
pylint --max-line-length=120 metasequoia_sql
```

单元测试覆盖率检查：

```bash
# 将 metasequoia-sql 文件夹添加到 PYTHONPATH，并在 metasequoia-sql 文件夹下执行
coverage run .\scripts\tests\test_main.py
coverage report  # 生成文字报告
coverage html  # 生成 HTML 报告
```

## 修改记录

#### 0.3.0 > 0.4.0

新增：

- 分析器框架 & 基本分析器 & 数据血缘分析器
- 插件框架 & MyBatis 插件

优化：

- 优化词法分析节点，调整模块名，调整文件结构，将节点改为不可变
- 统一标识符引号的相关逻辑
- 兼容建表语句的索引包含 `COMMENT`、`KEY_BLOCK_SIZE` 的逻辑
- 兼容建表语句的外键中包含 `ON DELETE CASCADE` 的逻辑
- 兼容 Hive 建表语句

修复：

- 无法解析 MySQL 建表语句索引使用 USING 子句的 Bug
- 在 `INSERT INTO` 语句中未指定列报错的 Bug
- 各种原因导致解析后的 SQL 与原始 SQL 不一致的 Bug

#### 0.2.0 > 0.3.0

新增：

- 重构词法解析和语法解析以支持插件开发
- SET 语句的解析逻辑
- LATERAL VIEW 子句的解析逻辑

优化：

- core.objects 将语法节点重构为 dataclasses 类型
- 含 WITH 表达式的上游表解析逻辑
- core.parser 中的方法兼容字符串类型的 TokenScanner 类型
- 整理单元测试逻辑
- 代码质量提升
- core.objects 中将 get_used_column_list 和 get_used_table_list 改为抽象方法
- 支持 DB2 的 CURRENT DATE、CURRENT TIME、CURRENT TIMESTAMP 语法
- 增加 TokenScanner 未解析完成的发现机制
- 支持窗口函数的 ROWS 子句

#### 0.1.0 > 0.2.0

新增：

- `INSERT` 语句解析逻辑
- 一次性解析多条 SQL 语句

优化：

- 统一 `CREATE TABLE` 解析逻辑（使用 `TokenScanner`，改造节点对象，改造解析逻辑，改造 Hive 源码生成逻辑）
- 整理 objects 的节点和 parse 中的方法，清理多余对象，优化引用路径
- 统一 TokenScanner 使用方法

修复：

- `WITH` 语句解析报错的 Bug 修复
- Hive 建表语句的类型包含参数的 Bug 修复

##### 0.1.0

- 新增 SELECT 语句解析逻辑
- Bug 修复：移除在 Hive 建表语句末尾的分号

##### 0.0.1

- 新增 CREATE TABLE 语句解析逻辑<|MERGE_RESOLUTION|>--- conflicted
+++ resolved
@@ -40,31 +40,10 @@
 from metasequoia_sql.analyzer import CreateTableStatementGetter
 from metasequoia_sql.analyzer.data_linage.table_lineage_analyzer import TableLineageAnalyzer
 
-<<<<<<< HEAD
-statement = SQLParser.parse_create_table_statement("your sql")
-```
-
-### 提交前自检
-
-pylint 检查：在 Pull Request 时会自动执行检查。
-
-```bash
-pylint --max-line-length=120 metasequoia_sql
-=======
 table_lineage_analyzer = TableLineageAnalyzer(CreateTableStatementGetter(...))
 for statement in SQLParser.parse_statements("your sql file"):
     if isinstance(statement, ASTInsertSelectStatement):
         result = table_lineage_analyzer.get_insert_table_lineage(statement)
->>>>>>> e67288b7
-```
-
-单元测试覆盖率检查：
-
-```bash
-# 将 metasequoia-sql 文件夹添加到 PYTHONPATH，并在 metasequoia-sql 文件夹下执行
-coverage run .\scripts\tests\test_main.py
-coverage report  # 生成文字报告
-coverage html  # 生成 HTML 报告
 ```
 
 ## 实现原理
